class EpubReader {
    constructor() {
        this.storage = new BookStorage();
        this.book = null;
        this.rendition = null;
        this.currentFontSize = parseInt(localStorage.getItem('fontSize')) || 100;
        this.currentViewMode = localStorage.getItem('viewMode') || 'scrolled';
        this.currentPdfPage = 1;
        this.totalPdfPages = 0;
        this.pdfDoc = null;
        this.currentChapter = null;
        this.currentBookId = null;
        this.currentFormat = null;
        
        // DOM elements
        this.viewer = document.getElementById('viewer');
        this.bookTitle = document.getElementById('book-title');
        this.progressText = document.getElementById('progress-text');
        this.progressFill = document.querySelector('.progress-fill');
        this.settingsPanel = document.getElementById('settings-panel');
        this.fontSizeDisplay = document.getElementById('font-size-display');
        
        // Controls
        this.prevButton = document.getElementById('prev-page');
        this.nextButton = document.getElementById('next-page');
        this.decreaseFontButton = document.getElementById('decrease-font');
        this.increaseFontButton = document.getElementById('increase-font');
        this.tocToggle = document.getElementById('toc-toggle');
        this.settingsToggle = document.getElementById('settings-toggle');
        this.viewModeButtons = document.querySelectorAll('.mode-button');

        // Update theme initialization
        this.currentTheme = localStorage.getItem('theme') || 'light';
        document.documentElement.setAttribute('data-theme', this.currentTheme);
        
        this.fontSizeDisplay.textContent = `${this.currentFontSize}%`;
        this.applyViewMode(this.currentViewMode);
    }

    applyViewMode(mode) {
        this.currentViewMode = mode;
        localStorage.setItem('viewMode', mode);

        // Update buttons
        this.viewModeButtons.forEach(button => {
            button.classList.toggle('active', button.dataset.mode === mode);
        });

        // Clear existing classes
        this.viewer.classList.remove('scrolled-mode', 'paged-mode', 'double-page-mode');

        if (this.rendition) {
            switch (mode) {
                case 'scrolled':
                    this.viewer.classList.add('scrolled-mode');
                    this.rendition.flow('scrolled-doc');
                    break;
                case 'single':
                    this.viewer.classList.add('paged-mode');
                    this.rendition.flow('paginated');
                    break;
                case 'double':
                    this.viewer.classList.add('double-page-mode');
                    this.rendition.flow('paginated');
                    this.rendition.spread('auto');
                    break;
            }
            this.rendition.resize();
        }
    }

    async init() {
        try {
            await this.storage.init();
            const bookId = new URLSearchParams(window.location.search).get('id');
            if (!bookId) {
                throw new Error('No book ID provided in URL');
            }
            console.log('Attempting to load book with ID:', bookId);

            const bookData = await this.storage.get(bookId);
            console.log('Retrieved book data:', bookData ? 'Found' : 'Not found');
            
            if (!bookData) {
                throw new Error('Book not found in storage');
            }

            await this.loadBook(bookData);
            this.bindEvents();
        } catch (error) {
            console.error('Detailed error in reader initialization:', error);
            console.error('Stack trace:', error.stack);
            this.viewer.innerHTML = `<div class="error">Error: ${error.message}</div>`;
        }
    }

    async loadBook(bookData) {
        this.currentBookId = bookData.id;
        
        // Add detailed logging about the book data
        console.log('Loading book:', {
            id: bookData.id,
            title: bookData.title,
            format: bookData.format,
            fileType: bookData.fileType,
            hasData: !!bookData.data,
            dataType: bookData.data ? typeof bookData.data : 'none'
        });
        
        // Check both format and fileType properties to determine if the book is a PDF
        if (bookData.format === 'pdf' || bookData.fileType === 'pdf') {
            console.log('Detected PDF book');
            // Set the currentFormat property for consistency
            this.currentFormat = 'pdf';
            await this.loadPdf(bookData);
        } else {
            console.log('Detected EPUB book');
            // Set the currentFormat property for consistency
            this.currentFormat = 'epub';
            await this.loadEpub(bookData);
        }
    }

    async loadEpub(bookData) {
        try {
            console.log('Loading EPUB book:', bookData.title);
            
            // Show loading overlay
            const loadingOverlay = document.createElement('div');
            loadingOverlay.className = 'loading-overlay';
            loadingOverlay.innerHTML = `
                <div class="loading-spinner"></div>
                <div class="loading-text">Loading EPUB...</div>
            `;
            document.body.appendChild(loadingOverlay);
            
            // Ensure EPUB container is visible, PDF container is hidden
            const pdfContainer = document.getElementById('pdf-container');
            let epubContainer = document.getElementById('epub-container');
            
            if (pdfContainer) pdfContainer.style.display = 'none';
            if (!epubContainer) {
                // Create EPUB container if it doesn't exist
                this.viewer.innerHTML = '<div id="epub-container"></div>';
                epubContainer = document.getElementById('epub-container');
            } else {
                epubContainer.style.display = 'block';
            }

            this.bookTitle.textContent = bookData.title;
            
            // Create book with optimized settings
            this.book = ePub({
                encoding: 'binary',
                replacements: 'blobUrl',
                openAs: 'epub'
            });
            await this.book.open(bookData.data);

            // Create rendition with optimized settings
            this.rendition = this.book.renderTo(this.viewer, {
                width: '100%',
                height: '100%',
                flow: this.currentViewMode === 'scrolled' ? 'scrolled-doc' : 'paginated',
                spread: this.currentViewMode === 'double' ? 'auto' : 'none',
                minSpreadWidth: 800,
                manager: 'continuous'
            });

            // Set up themes for EPUB content
            this.rendition.themes.register('light', {
                body: { 
                    color: '#333333', 
                    background: '#ffffff' 
                }
            });
            
            this.rendition.themes.register('sepia', {
                body: { 
                    color: '#5c4b37',
                    background: '#f4ecd8'
                }
            });

            this.rendition.themes.register('cream', {
                body: { 
                    color: '#4a4a4a',
                    background: '#fff9f0'
                }
            });

            this.rendition.themes.register('night', {
                body: { 
                    color: '#e1e1e1',
                    background: '#1a1a2e'
                },
                a: {
                    color: '#80ccff',  // Light blue color for links in night mode
                    'text-decoration': 'underline'
                }
            });

            this.rendition.themes.register('dark', {
                body: { 
                    color: '#ffffff',
                    background: '#1a1a1a'
                },
                a: {
                    color: '#80ccff',  // Light blue color for links in dark mode
                    'text-decoration': 'underline'
                }
            });

            this.rendition.themes.register('sage', {
                body: { 
                    color: '#2c3a2c',
                    background: '#f0f4f0'
                }
            });

            // Apply initial theme
            this.rendition.themes.select(this.currentTheme);
            this.rendition.themes.fontSize(`${this.currentFontSize}%`);

            // Initialize progress from stored value
            if (bookData.progress) {
                console.log(`Setting initial EPUB progress: ${bookData.progress}%`);
                this.progressText.textContent = `${bookData.progress}%`;
                this.progressFill.style.width = `${bookData.progress}%`;
            }

            // Load TOC in parallel with initial display
            const tocPromise = this.book.loaded.navigation.then(navigation => {
                if (navigation.toc) {
                    this.displayTOC(navigation.toc);
                }
            });

            // Store current progress before display
            const storedProgress = bookData.progress || 0;
            
            // Add a flag to track initial load
            let isFirstLocationChange = true;

            // Generate locations in the background after initial display
            const displayPromise = bookData.currentLocation 
                ? this.rendition.display(bookData.currentLocation)
                : this.rendition.display();

            // Wait for initial display before removing loading overlay
            await displayPromise;
            
            // Check if progress was changed during display
            console.log(`EPUB progress after display: ${this.progressText.textContent}`);
            
            // Ensure progress value wasn't reset during display
            if (storedProgress > 0 && parseInt(this.progressText.textContent) === 0) {
                console.log(`Restoring progress after display to: ${storedProgress}%`);
                this.progressText.textContent = `${storedProgress}%`;
                this.progressFill.style.width = `${storedProgress}%`;
            }
            
            loadingOverlay.remove();

            // Continue with background tasks
            Promise.all([
                tocPromise,
                this.book.locations.generate(1000) // Reduced number of locations for faster loading
            ]).catch(console.error);

            // Track progress and current chapter
            this.rendition.on('relocated', (location) => {
                // Calculate progress
                let progress = Math.floor((location.start.percentage || 0) * 100);
                // Consider book completed at 98% or higher
                if (location.start.percentage > 0.98) progress = 100;
                
                // Store whether this is a user-initiated navigation (like clicking a TOC item)
                const isDirectNavigation = this.isDirectNavigation || false;
                // Reset the flag
                this.isDirectNavigation = false;
                
                // Get current progress value
                const currentProgress = parseInt(this.progressText.textContent) || 0;
                
<<<<<<< HEAD
                // Always update progress for direct navigation or when progress increases
                if (isDirectNavigation || progress >= currentProgress) {
                    console.log(`Updating progress from ${currentProgress}% to ${progress}%${isDirectNavigation ? ' (direct navigation)' : ''}`);
                    this.progressText.textContent = `${progress}%`;
                    this.progressFill.style.width = `${progress}%`;
                    
                    // Update current chapter
                    this.updateCurrentChapter(location);
                    
                    // Save progress
                    this.storage.updateProgress(
                        bookData.id,
                        progress,
                        location.start.cfi
                    ).catch(console.error);
=======
                // Prevent progress from dropping to 0% during navigation
                // This could happen due to EPUB.js temporarily reporting 0% during transitions
                if (progress === 0 && currentProgress > 0 && !isFirstLocationChange) {
                    console.log(`Ignoring temporary 0% progress during navigation`);
                    return; // Skip this update entirely
                }
                
                // During initial load, don't reset to a lower value than stored progress
                if (isFirstLocationChange && storedProgress > 0 && progress < storedProgress) {
                    console.log(`Not updating progress on initial load: stored=${storedProgress}%, calculated=${progress}%`);
                    progress = storedProgress;
>>>>>>> 8bb81498
                } else {
                    console.log(`Updating progress from ${currentProgress}% to ${progress}%`);
                }
                
                // Clear first location change flag after first update
                isFirstLocationChange = false;
                
                // Update display
                this.progressText.textContent = `${progress}%`;
                this.progressFill.style.width = `${progress}%`;
                
                // Update current chapter
                this.updateCurrentChapter(location);
                
                // Save progress
                this.storage.updateProgress(
                    bookData.id,
                    progress,
                    location.start.cfi
                ).catch(console.error);
            });

        } catch (error) {
            console.error('Error loading book:', error);
            throw error;
        }
    }

    async loadPdf(bookData) {
        try {
            console.log('Loading PDF book:', bookData.title);
            
            // Show loading overlay
            const loadingOverlay = document.createElement('div');
            loadingOverlay.className = 'loading-overlay';
            loadingOverlay.innerHTML = `
                <div class="loading-spinner"></div>
                <div class="loading-text">Loading PDF...</div>
            `;
            document.body.appendChild(loadingOverlay);

            // Ensure PDF container is visible, EPUB container is hidden
            const epubContainer = document.getElementById('epub-container');
            const pdfContainer = document.getElementById('pdf-container');
            
            if (epubContainer) epubContainer.style.display = 'none';
            if (!pdfContainer) {
                // Create PDF container if it doesn't exist
                this.viewer.innerHTML = `
                <div id="pdf-container" style="display: flex; flex-direction: column; height: 100%;">
                    <div id="pdf-pages-container"></div>
                </div>`;
            } else {
                pdfContainer.style.display = 'flex';
            }

            // Load PDF document with optimized settings
            const loadingTask = pdfjsLib.getDocument({
                data: bookData.data,
                cMapUrl: 'https://cdn.jsdelivr.net/npm/pdfjs-dist@3.11.174/cmaps/',
                cMapPacked: true,
                enableXfa: false,
                disableFontFace: false
            });

            this.pdfDoc = await loadingTask.promise;
            this.totalPdfPages = this.pdfDoc.numPages;
            console.log(`PDF loaded with ${this.totalPdfPages} pages`);
            
            // Create PDF viewer container with current theme
            this.viewer.innerHTML = `
                <div id="pdf-container" class="${this.currentTheme === 'dark' || this.currentTheme === 'night' ? 'dark-mode' : ''}">
                    <div id="pdf-pages-container"></div>
                </div>
            `;
            
            // Mark the viewer as PDF mode for CSS targeting
            this.viewer.classList.add('pdf-mode');

            // Initialize containers and settings
            if (!document.getElementById('toc-container')) {
                this.createTOCContainer();
            }
            this.settingsPanel = document.getElementById('settings-panel');
            
            // Hide view mode options for PDF
            const viewModeSection = document.querySelector('.settings-section:has(.view-mode-controls)');
            if (viewModeSection) {
                viewModeSection.style.display = 'none';
            }

            // Store the current book
            this.currentBook = bookData.id;
            this.currentFormat = 'pdf';

            // Initialize progress and current page from stored value
            let storedPage = 1;
            
            if (bookData.progress) {
                console.log(`Found stored progress: ${bookData.progress}%`);
                
                // For PDFs, use the stored page number if available
                if (bookData.currentLocation && typeof bookData.currentLocation === 'number') {
                    storedPage = Math.min(this.totalPdfPages, Math.max(1, bookData.currentLocation));
                    console.log(`Using stored page number: ${storedPage}`);
                } 
                // Otherwise calculate from percentage
                else {
                    storedPage = Math.max(1, Math.min(this.totalPdfPages, 
                        Math.round(bookData.progress * this.totalPdfPages / 100)));
                    console.log(`Calculated page from percentage: ${storedPage}`);
                }
                
                this.currentPdfPage = storedPage;
                
                // Immediately update the progress display
                const progressPercentage = this.totalPdfPages > 1 
                    ? ((storedPage - 1) / (this.totalPdfPages - 1)) * 100 
                    : 100;
                    
                this.progressText.textContent = `${storedPage} / ${this.totalPdfPages}`;
                this.progressFill.style.width = `${progressPercentage}%`;
                
                console.log(`Set initial PDF progress display: Page ${storedPage}/${this.totalPdfPages} (${progressPercentage.toFixed(2)}%)`);
            } else {
                console.log('No stored progress found, starting from page 1');
                this.currentPdfPage = 1;
                this.progressText.textContent = `1 / ${this.totalPdfPages}`;
                this.progressFill.style.width = '0%';
            }
            
            try {
                // Load visible pages around the current page
                const pagesToLoad = [];
                const startPage = Math.max(1, this.currentPdfPage - 1);
                const endPage = Math.min(this.totalPdfPages, this.currentPdfPage + 2);
                
                for (let i = startPage; i <= endPage; i++) {
                    pagesToLoad.push(i);
                }
                
                // Add the first page if it's not already included
                if (!pagesToLoad.includes(1)) {
                    pagesToLoad.push(1);
                }
                
                const loadingPromises = pagesToLoad.map(page => this.renderPdfPage(page));
                
                // Wait for initial pages to load
                await Promise.all(loadingPromises);
                
                // Remove loading overlay after initial pages are loaded
                loadingOverlay.remove();
                
                // Scroll to the current page
                const currentPageElement = document.getElementById(`pdf-page-container-${this.currentPdfPage}`);
                if (currentPageElement) {
                    setTimeout(() => {
                        currentPageElement.scrollIntoView({ behavior: 'smooth' });
                    }, 100);
                }

                // Load remaining pages in the background
                this.loadRemainingPages(1, pagesToLoad);

                // Load TOC in parallel
                const outline = await this.pdfDoc.getOutline();
                if (outline) {
                    await this.displayPdfTOC(outline);
                    // Update TOC highlight after it's loaded
                    if (typeof this.updateTOCHighlight === 'function') {
                        this.updateTOCHighlight();
                    }
                }

                // Hide navigation controls
                const navControls = document.querySelector('.navigation-controls');
                if (navControls) {
                    navControls.style.display = 'none';
                }

                // Set up page tracking
                this.observePdfPages();

            } catch (error) {
                console.error('Error rendering PDF:', error);
                loadingOverlay.remove();
                throw error;
            }

        } catch (error) {
            console.error('Error loading PDF:', error);
            throw error;
        }
    }

    // Update the method to load remaining PDF pages
    async loadRemainingPages(startPage, excludePages = []) {
        // Create an array of page numbers to load
        const pagesToLoad = [];
        for (let i = 1; i <= this.totalPdfPages; i++) {
            if (!excludePages.includes(i)) {
                pagesToLoad.push(i);
            }
        }
        
        // Sort pages by proximity to the current page
        pagesToLoad.sort((a, b) => 
            Math.abs(a - this.currentPdfPage) - Math.abs(b - this.currentPdfPage)
        );
        
        // Load pages in batches
        const loadNextBatch = async (index) => {
            if (index >= pagesToLoad.length) return;

            const batchSize = 3;
            const endIndex = Math.min(index + batchSize, pagesToLoad.length);
            const promises = [];

            for (let i = index; i < endIndex; i++) {
                promises.push(this.renderPdfPage(pagesToLoad[i]));
            }

            await Promise.all(promises);

            // Load next batch with a delay to prevent UI blocking
            if (endIndex < pagesToLoad.length) {
                setTimeout(() => loadNextBatch(endIndex), 500);
            }
        };

        loadNextBatch(0);
    }

    // Add this method to render individual PDF pages
    async renderPdfPage(pageNum) {
        // Validate page number
        if (!this.pdfDoc || pageNum < 1 || pageNum > this.totalPdfPages) {
            console.error(`Invalid page number: ${pageNum}. Total pages: ${this.totalPdfPages}`);
            return null;
        }
        
        console.log(`Rendering PDF page ${pageNum}`);
        
        // Get the PDF page container or create one if needed
        const pdfPagesContainer = document.getElementById('pdf-pages-container');
        if (!pdfPagesContainer) {
            console.error('PDF pages container not found');
            return null;
        }
        
        let pageContainer = document.getElementById(`pdf-page-container-${pageNum}`);
        
        // If the container doesn't exist, create it
        if (!pageContainer) {
            console.log(`Creating new container for page ${pageNum}`);
            
            pageContainer = document.createElement('div');
            pageContainer.id = `pdf-page-container-${pageNum}`;
            pageContainer.className = 'pdf-page-container placeholder';
            pageContainer.dataset.pageNumber = pageNum;
            
            const pageLabel = document.createElement('div');
            pageLabel.className = 'pdf-page-label';
            pageLabel.textContent = `Page ${pageNum} of ${this.totalPdfPages}`;
            
            const placeholder = document.createElement('div');
            placeholder.className = 'pdf-placeholder';
            placeholder.textContent = `Loading page ${pageNum}...`;
            
            pageContainer.appendChild(pageLabel);
            pageContainer.appendChild(placeholder);
            
            // Find the correct position to insert the new page container
            let inserted = false;
            const existingPages = pdfPagesContainer.querySelectorAll('.pdf-page-container');
            
            for (let i = 0; i < existingPages.length; i++) {
                const existingPage = existingPages[i];
                const existingPageNum = parseInt(existingPage.dataset.pageNumber);
                if (existingPageNum > pageNum) {
                    pdfPagesContainer.insertBefore(pageContainer, existingPage);
                    inserted = true;
                    break;
                }
            }
            
            if (!inserted) {
                pdfPagesContainer.appendChild(pageContainer);
            }
            
            // Add click handler to page for quick navigation
            pageContainer.addEventListener('click', (e) => {
                // Only handle clicks on the page label or border
                if (e.target === pageLabel || e.target === pageContainer || e.target === placeholder) {
                    this.currentPdfPage = pageNum;
                    this.lastDirectPageChange = Date.now(); // Mark as direct navigation
                    this.updatePdfProgress();
                    pageContainer.scrollIntoView({ behavior: 'smooth', block: 'start' });
                }
            });
        }
        
        // If this page is already rendered (not a placeholder), return it
        if (!pageContainer.classList.contains('placeholder')) {
            console.log(`Page ${pageNum} is already rendered`);
            return pageContainer;
        }
        
        try {
            // Get the page from PDF.js
            const page = await this.pdfDoc.getPage(pageNum);
            
            // Clear the placeholder content
            pageContainer.innerHTML = '';
            
            // Create a label for the page
            const pageLabel = document.createElement('div');
            pageLabel.className = 'pdf-page-label';
            pageLabel.textContent = `Page ${pageNum} of ${this.totalPdfPages}`;
            pageContainer.appendChild(pageLabel);
            
            // Create a canvas for the PDF page
            const canvas = document.createElement('canvas');
            canvas.id = `pdf-page-${pageNum}`;
            pageContainer.appendChild(canvas);
            
            // Calculate scale based on container width and current font size
            const containerWidth = this.viewer.clientWidth;
            const viewport = page.getViewport({ scale: 1 });
            
            // Calculate scale based on container width and current font size
            const baseScale = (containerWidth * 0.8) / viewport.width;
            const finalScale = baseScale * (this.currentFontSize / 100);
            const scaledViewport = page.getViewport({ scale: finalScale });
    
            canvas.width = scaledViewport.width;
            canvas.height = scaledViewport.height;
    
            // Render the PDF page to the canvas
            await page.render({
                canvasContext: canvas.getContext('2d'),
                viewport: scaledViewport
            }).promise;
            
            // Remove the placeholder class
            pageContainer.classList.remove('placeholder');
            
            // Make sure this page is observed for visibility
            if (this.pageObserver && !pageContainer.dataset.observed) {
                this.pageObserver.observe(pageContainer);
                pageContainer.dataset.observed = 'true';
                console.log(`Added observer for page ${pageNum}`);
            }
            
            return pageContainer;
        } catch (error) {
            console.error(`Error rendering page ${pageNum}:`, error);
            return null;
        }
    }

    async updateCurrentChapter(location) {
        const chapter = await this.book.spine.get(location.start.cfi);
        if (chapter) {
            const tocItem = this.findTocItemByHref(chapter.href);
            if (tocItem) {
                this.currentChapter = tocItem;
                this.updateTOCHighlight();
                // Update chapter display in the header
                const chapterTitle = document.createElement('span');
                chapterTitle.className = 'current-chapter-title';
                chapterTitle.textContent = `${tocItem.label}`;
                this.bookTitle.innerHTML = `${this.book.package.metadata.title} - ${chapterTitle.outerHTML}`;
            }
        }
    }

    findTocItemByHref(href) {
        const searchToc = (items) => {
            for (let item of items) {
                if (item.href === href) return item;
                if (item.subitems) {
                    const found = searchToc(item.subitems);
                    if (found) return found;
                }
            }
            return null;
        };
        return searchToc(this.book.navigation.toc);
    }

    async displayPdfTOC(outline) {
        const tocContainer = document.getElementById('toc-container') || this.createTOCContainer();
        tocContainer.innerHTML = '<h3>Table of Contents</h3>';
        
        // Process destinations more reliably
        const processDestination = async (dest) => {
            try {
                if (typeof dest === 'string') {
                    // Named destination
                    const destination = await this.pdfDoc.getDestination(dest);
                    if (destination && destination.length > 0) {
                        return await this.pdfDoc.getPageIndex(destination[0]) + 1;
                    }
                } else if (Array.isArray(dest) && dest.length > 0) {
                    // Explicit destination
                    return await this.pdfDoc.getPageIndex(dest[0]) + 1;
                }
            } catch (error) {
                console.error('Error processing destination:', error);
            }
            return null;
        };
        
        const createTOCItem = (item) => {
            const link = document.createElement('a');
            link.textContent = item.title || 'Unnamed section';
            link.href = '#';
            link.onclick = async (e) => {
                e.preventDefault();
                
                let pageNumber = null;
                
                try {
                    // Try multiple ways to get the page number
                    if (item.dest) {
                        pageNumber = await processDestination(item.dest);
                    } 
                    
                    if (!pageNumber && item.pageNumber) {
                        pageNumber = parseInt(item.pageNumber);
                    }
                    
                    if (!pageNumber && item.ref) {
                        try {
                            const num = parseInt(item.ref);
                            if (!isNaN(num)) {
                                const ref = await this.pdfDoc.getPageRef(num);
                                if (ref) {
                                    pageNumber = await this.pdfDoc.getPageIndex(ref) + 1;
                                }
                            }
                        } catch (e) {
                            console.error('Error processing page ref:', e);
                        }
                    }
                    
                    // Finally, see if we have a page from PDF.js annotations
                    if (!pageNumber && item.page) {
                        pageNumber = parseInt(item.page);
                    }
                    
                    // Now navigate to the page if we found one
                    if (pageNumber && pageNumber > 0 && pageNumber <= this.totalPdfPages) {
                        console.log(`TOC navigation to page ${pageNumber} from "${item.title}"`);
                        
                        // Highlight this TOC item before navigating
                        document.querySelectorAll('#toc-container a').forEach(a => 
                            a.classList.remove('current-chapter'));
                        link.classList.add('current-chapter');
                        
                        // Store page number for highlighting later
                        link.dataset.pageNumber = pageNumber;
                        
                        // Use the improved goToPdfPage method for navigation
                        this.goToPdfPage(pageNumber);
                    } else {
                        console.warn(`Could not determine page number for TOC item: ${item.title}`);
                    }
                } catch (error) {
                    console.error('Error navigating to TOC item:', error);
                }
                
                // Hide TOC after clicking
                tocContainer.classList.remove('active');
            };
            
            return link;
        };

        const buildTOCList = (items) => {
            const ul = document.createElement('ul');
            items.forEach(item => {
                const li = document.createElement('li');
                li.appendChild(createTOCItem(item));
                if (item.items && item.items.length > 0) {
                    li.appendChild(buildTOCList(item.items));
                }
                ul.appendChild(li);
            });
            return ul;
        };

        if (outline && outline.length > 0) {
            tocContainer.appendChild(buildTOCList(outline));
            console.log(`PDF TOC built with ${outline.length} top-level items`);
        } else {
            tocContainer.innerHTML += '<p>No table of contents available</p>';
            console.log('No PDF outline available');
        }
        
        // Add a method to update TOC highlighting
        this.updateTOCHighlight = () => {
            if (!this.pdfDoc) return;
            
            const currentPage = this.currentPdfPage;
            const links = tocContainer.querySelectorAll('a');
            
            // Remove current highlighting
            links.forEach(link => link.classList.remove('current-chapter'));
            
            // Find the best matching TOC entry
            let bestLink = null;
            let bestPageDiff = Infinity;
            
            links.forEach(link => {
                const pageNum = parseInt(link.dataset.pageNumber);
                if (!isNaN(pageNum)) {
                    // For items before current page, the diff is always positive
                    // For items after current page, we don't want to highlight them
                    if (pageNum <= currentPage) {
                        const diff = currentPage - pageNum;
                        if (diff < bestPageDiff) {
                            bestPageDiff = diff;
                            bestLink = link;
                        }
                    }
                }
            });
            
            // Highlight the best match if found
            if (bestLink) {
                bestLink.classList.add('current-chapter');
                
                // Only scroll while TOC is visible
                if (tocContainer.classList.contains('active')) {
                    bestLink.scrollIntoView({ behavior: 'smooth', block: 'nearest' });
                }
            }
        };
    }

    displayTOC(toc) {
        const tocContainer = document.getElementById('toc-container') || this.createTOCContainer();
        tocContainer.innerHTML = '<h3>Table of Contents</h3>';
        const list = document.createElement('ul');
        
        const createTOCItem = (chapter) => {
            const item = document.createElement('li');
            const link = document.createElement('a');
            link.textContent = chapter.label;
            link.href = '#';
            link.onclick = (e) => {
                e.preventDefault();
                
                // Set the flag for direct navigation
                this.isDirectNavigation = true;
                
                // Navigate to the chapter
                this.rendition.display(chapter.href);
                
                // Hide the TOC
                tocContainer.classList.remove('active');
            };
            item.appendChild(link);

            if (chapter.subitems && chapter.subitems.length > 0) {
                const subList = document.createElement('ul');
                chapter.subitems.forEach(subChapter => {
                    subList.appendChild(createTOCItem(subChapter));
                });
                item.appendChild(subList);
            }

            return item;
        };

        toc.forEach(chapter => {
            list.appendChild(createTOCItem(chapter));
        });
        
        tocContainer.appendChild(list);
    }

    createTOCContainer() {
        const container = document.createElement('div');
        container.id = 'toc-container';
        document.body.appendChild(container);
        return container;
    }

    bindEvents() {
        // Navigation buttons
        this.prevButton.addEventListener('click', async () => {
            if (this.pdfDoc && this.currentPdfPage > 1) {
                this.currentPdfPage--;
                // Mark this as a direct page change
                this.lastDirectPageChange = Date.now();
                await this.renderPdfPage(this.currentPdfPage);
                // Force update progress
                this.updatePdfProgress();
                // Scroll to the current page
                const pageElement = document.getElementById(`pdf-page-container-${this.currentPdfPage}`);
                if (pageElement) pageElement.scrollIntoView({ behavior: 'smooth' });
            } else if (this.rendition) {
                // Set the flag for direct navigation
                this.isDirectNavigation = true;
                this.rendition.prev();
            }
        });

        this.nextButton.addEventListener('click', async () => {
            if (this.pdfDoc && this.currentPdfPage < this.totalPdfPages) {
                this.currentPdfPage++;
                // Mark this as a direct page change
                this.lastDirectPageChange = Date.now();
                await this.renderPdfPage(this.currentPdfPage);
                // Force update progress
                this.updatePdfProgress();
                // Scroll to the current page
                const pageElement = document.getElementById(`pdf-page-container-${this.currentPdfPage}`);
                if (pageElement) pageElement.scrollIntoView({ behavior: 'smooth' });
            } else if (this.rendition) {
                // Set the flag for direct navigation
                this.isDirectNavigation = true;
                this.rendition.next();
            }
        });

        // Font size controls
        this.decreaseFontButton.addEventListener('click', async () => {
            if (this.currentFontSize > 50) {
                this.currentFontSize -= 10;
                this.fontSizeDisplay.textContent = `${this.currentFontSize}%`;
                localStorage.setItem('fontSize', this.currentFontSize);
                
                if (this.rendition) {
                    this.rendition.themes.fontSize(`${this.currentFontSize}%`);
                } else if (this.pdfDoc) {
                    await this.renderAllPdfPages();
                }
            }
        });

        this.increaseFontButton.addEventListener('click', async () => {
            if (this.currentFontSize < 200) {
                this.currentFontSize += 10;
                this.fontSizeDisplay.textContent = `${this.currentFontSize}%`;
                localStorage.setItem('fontSize', this.currentFontSize);
                
                if (this.rendition) {
                    this.rendition.themes.fontSize(`${this.currentFontSize}%`);
                } else if (this.pdfDoc) {
                    await this.renderAllPdfPages();
                }
            }
        });

        // TOC toggle
        this.tocToggle.addEventListener('click', () => {
            const tocContainer = document.getElementById('toc-container');
            if (tocContainer) {
                tocContainer.classList.toggle('active');
                // Close settings panel if open
                this.settingsPanel.classList.remove('active');
            }
        });

        // Settings toggle
        this.settingsToggle.addEventListener('click', () => {
            this.settingsPanel.classList.toggle('active');
            // Close TOC if open
            const tocContainer = document.getElementById('toc-container');
            if (tocContainer) {
                tocContainer.classList.remove('active');
            }
        });
        
        // Close settings button
        const closeSettingsButton = document.getElementById('close-settings');
        if (closeSettingsButton) {
            closeSettingsButton.addEventListener('click', () => {
                this.settingsPanel.classList.remove('active');
            });
        }

        // Theme options
        document.querySelectorAll('.theme-option').forEach(option => {
            const theme = option.dataset.theme;
            // Mark active theme
            if (theme === this.currentTheme) {
                option.classList.add('active');
            }
            
            option.addEventListener('click', () => {
                // Update active class
                document.querySelectorAll('.theme-option').forEach(el => 
                    el.classList.remove('active'));
                option.classList.add('active');
                
                // Apply theme
                this.currentTheme = theme;
                document.documentElement.setAttribute('data-theme', theme);
                localStorage.setItem('theme', theme);
                
                if (this.rendition) {
                    this.rendition.themes.select(theme);
                }
            });
        });

        // Add Mark as Completed button event
        const markCompletedButton = document.getElementById('mark-completed');
        if (markCompletedButton) {
            markCompletedButton.addEventListener('click', () => {
                this.markBookAsCompleted();
            });
        }

        // View mode controls
        this.viewModeButtons.forEach(button => {
            button.addEventListener('click', () => {
                this.applyViewMode(button.dataset.mode);
            });
        });

        // Close panels when clicking outside
        document.addEventListener('click', (e) => {
            if (!this.settingsPanel.contains(e.target) && 
                !this.settingsToggle.contains(e.target)) {
                this.settingsPanel.classList.remove('active');
            }

            const tocContainer = document.getElementById('toc-container');
            if (tocContainer && 
                !tocContainer.contains(e.target) && 
                !this.tocToggle.contains(e.target)) {
                tocContainer.classList.remove('active');
            }
        });

        // Prevent clicks inside panels from closing them
        this.settingsPanel.addEventListener('click', (e) => {
            e.stopPropagation();
        });

        if (this.tocContainer) {
            this.tocContainer.addEventListener('click', (e) => {
                e.stopPropagation();
            });
        }

        // Keyboard navigation
        document.addEventListener('keyup', async (event) => {
            if (this.pdfDoc) {
                if (event.key === 'ArrowLeft' && this.currentPdfPage > 1) {
                    this.currentPdfPage--;
                    await this.renderPdfPage(this.currentPdfPage);
                    this.updatePdfProgress();
                    // Scroll to the current page
                    const pageElement = document.getElementById(`pdf-page-container-${this.currentPdfPage}`);
                    if (pageElement) pageElement.scrollIntoView({ behavior: 'smooth' });
                }
                if (event.key === 'ArrowRight' && this.currentPdfPage < this.totalPdfPages) {
                    this.currentPdfPage++;
                    await this.renderPdfPage(this.currentPdfPage);
                    this.updatePdfProgress();
                    // Scroll to the current page
                    const pageElement = document.getElementById(`pdf-page-container-${this.currentPdfPage}`);
                    if (pageElement) pageElement.scrollIntoView({ behavior: 'smooth' });
                }
            } else if (this.rendition) {
                if (event.key === 'ArrowLeft') this.rendition.prev();
                if (event.key === 'ArrowRight') this.rendition.next();
            }
        });
    }

    updatePdfScale() {
        const scaler = document.getElementById('pdf-scaler');
        if (scaler) {
            const scale = this.currentFontSize / 100;
            scaler.style.transform = `scale(${scale})`;
            scaler.style.transformOrigin = 'top left';
        }
    }

    // Add this method to properly track PDF progress
    updatePdfProgress() {
        // Validate current page
        if (isNaN(this.currentPdfPage) || this.currentPdfPage < 1) {
            this.currentPdfPage = 1;
            console.warn('Invalid current page, resetting to 1');
        } else if (this.currentPdfPage > this.totalPdfPages) {
            this.currentPdfPage = this.totalPdfPages;
            console.warn(`Current page out of range, resetting to ${this.totalPdfPages}`);
        }
        
        // Calculate progress as a percentage for storage
        let progressPercentage = this.totalPdfPages > 1 
            ? ((this.currentPdfPage - 1) / (this.totalPdfPages - 1)) * 100 
            : 100;
        
        // Consider book completed at 98% or higher
        if (progressPercentage >= 98) {
            progressPercentage = 100;
        }
        
        console.log(`PDF progress: ${progressPercentage.toFixed(2)}% (Page ${this.currentPdfPage}/${this.totalPdfPages})`);
        
        // Update progress elements with page numbers for display
        const progressText = document.getElementById('progress-text');
        if (progressText) {
            progressText.textContent = `${this.currentPdfPage} / ${this.totalPdfPages}`;
        }
        
        const progressFill = document.getElementById('progress-fill');
        if (progressFill) {
            progressFill.style.width = `${progressPercentage}%`;
        }
        
        // Save progress to storage
        try {
            // Get the book ID from URL
            const urlParams = new URLSearchParams(window.location.search);
            const bookId = urlParams.get('id');
            
            if (bookId) {
                // Save both the percentage and the page number
                this.storage.updateProgress(
                    bookId,
                    progressPercentage,  // For compatibility with EPUB progress
                    this.currentPdfPage  // Store the actual page number
                ).then(() => {
                    console.log(`Progress saved for book ${bookId}: ${progressPercentage.toFixed(2)}% (Page ${this.currentPdfPage})`);
                }).catch(error => {
                    console.error('Error saving progress:', error);
                });
            } else {
                console.warn('No book ID found in URL, progress not saved');
            }
        } catch (error) {
            console.error('Error saving progress:', error);
        }
    }

    // Also add back the intersection observer to track current page
    observePdfPages() {
        // Remove any existing observers
        if (this.pageObserver) {
            this.pageObserver.disconnect();
            this.pageObserver = null;
        }
        
        const options = {
            root: this.viewer,
            threshold: [0.1, 0.5, 0.9], // Track multiple visibility thresholds
            rootMargin: "0px"
        };

        this.pageObserver = new IntersectionObserver((entries) => {
            // Find the most visible page
            let mostVisibleEntry = null;
            let highestVisibility = 0;
            
            entries.forEach(entry => {
                if (entry.isIntersecting && entry.intersectionRatio > highestVisibility) {
                    highestVisibility = entry.intersectionRatio;
                    mostVisibleEntry = entry;
                }
            });
            
            // Only update if we found a visible page
            if (mostVisibleEntry) {
                const pageElement = mostVisibleEntry.target;
                const pageNum = parseInt(pageElement.dataset.pageNumber);
                
                if (!isNaN(pageNum) && pageNum > 0) {
                    console.log(`Observed page ${pageNum} with ${(highestVisibility*100).toFixed(1)}% visibility`);
                    
                    // Update only if the page changed
                    if (this.currentPdfPage !== pageNum) {
                        console.log(`Changing current page from ${this.currentPdfPage} to ${pageNum}`);
                        this.currentPdfPage = pageNum;
                        this.updatePdfProgress();
                    }
                }
            }
        }, options);

        // Observe all PDF page containers
        const pages = document.querySelectorAll('.pdf-page-container');
        pages.forEach(page => {
            this.pageObserver.observe(page);
        });
        
        console.log(`Set up observer for ${pages.length} PDF pages`);
    }

    // Add this new method to highlight current chapter
    updateTOCHighlight() {
        const tocContainer = document.getElementById('toc-container');
        if (!tocContainer) return;

        // Remove previous highlight
        const allLinks = tocContainer.getElementsByTagName('a');
        for (let link of allLinks) {
            link.classList.remove('current-chapter');
        }

        // Find and highlight current chapter
        let currentChapter = null;
        let smallestDiff = Infinity;

        for (let link of allLinks) {
            const pageNumber = parseInt(link.dataset.pageNumber);
            if (!isNaN(pageNumber)) {
                const diff = Math.abs(pageNumber - this.currentPdfPage);
                if (diff < smallestDiff) {
                    smallestDiff = diff;
                    currentChapter = link;
                }
            }
        }

        if (currentChapter) {
            currentChapter.classList.add('current-chapter');
            // Scroll the chapter into view if TOC is visible
            if (tocContainer.classList.contains('active')) {
                currentChapter.scrollIntoView({ behavior: 'smooth', block: 'nearest' });
            }
        }
    }

    async loadPDF(pdfPath, progress) {
        console.log(`Loading PDF: ${pdfPath} with progress ${progress}`);
        try {
            // Clear current content
            document.getElementById('epub-container').style.display = 'none';
            document.getElementById('pdf-container').style.display = 'flex';
            
            const pdfPagesContainer = document.getElementById('pdf-pages-container');
            if (pdfPagesContainer) {
                pdfPagesContainer.innerHTML = '';
            }
            
            // Show loading indicator
            this.showLoading(true);
            
            // Load the PDF document
            const loadingTask = pdfjsLib.getDocument(pdfPath);
            loadingTask.onProgress = (progressData) => {
                if (progressData.total > 0) {
                    const percent = (progressData.loaded / progressData.total) * 100;
                    console.log(`PDF loading: ${percent.toFixed(2)}%`);
                }
            };
            
            this.pdfDoc = await loadingTask.promise;
            this.totalPdfPages = this.pdfDoc.numPages;
            console.log(`PDF loaded with ${this.totalPdfPages} pages`);
            
            // Set initial page to stored progress or first page
            const storedPage = progress ? Math.max(1, Math.min(this.totalPdfPages, Math.round(progress * this.totalPdfPages))) : 1;
            this.currentPdfPage = storedPage;
            console.log(`Starting at page ${this.currentPdfPage} based on progress ${progress}`);
            
            // Create page containers for the PDF
            const visibleRange = 2; // Number of pages to load before and after current page
            const initialPagePromises = [];
            
            // Create observer for page visibility
            this.setupPdfObserver();
            
            // Preload range of pages around the current page
            const startPage = Math.max(1, this.currentPdfPage - visibleRange);
            const endPage = Math.min(this.totalPdfPages, this.currentPdfPage + visibleRange);
            
            for (let i = startPage; i <= endPage; i++) {
                initialPagePromises.push(this.renderPdfPage(i));
            }
            
            // Wait for initial pages to render
            await Promise.all(initialPagePromises);
            
            // Hide loading indicator
            this.showLoading(false);
            
            // Scroll to current page
            const currentPageElement = document.getElementById(`pdf-page-container-${this.currentPdfPage}`);
            if (currentPageElement) {
                currentPageElement.scrollIntoView({ behavior: 'auto', block: 'start' });
            }
            
            // Update TOC and progress
            this.displayPdfTOC();
            this.updatePdfProgress();
            
            // Add lazy loading for remaining pages when scrolling
            this.setupPdfLazyLoading();
            
            // Setup keyboard navigation
            this.setupPdfKeyboardNavigation();
            
            return true;
        } catch (error) {
            console.error('Error loading PDF:', error);
            this.showLoading(false);
            
            // Show error message
            const errorElement = document.createElement('div');
            errorElement.className = 'error-message';
            errorElement.textContent = `Failed to load PDF: ${error.message}`;
            document.getElementById('pdf-pages-container').appendChild(errorElement);
            
            return false;
        }
    }
    
    setupPdfObserver() {
        // Remove existing observer if any
        if (this.pageObserver) {
            this.pageObserver.disconnect();
        }
        
        // Track the last time a page was set directly via TOC or navigation buttons
        this.lastDirectPageChange = Date.now();
        
        // Create new observer with multiple thresholds for better accuracy
        this.pageObserver = new IntersectionObserver((entries) => {
            // Only change pages via scrolling if we haven't directly navigated recently
            // This prevents observer from overriding direct navigation
            const timeSinceDirectChange = Date.now() - this.lastDirectPageChange;
            if (timeSinceDirectChange < 1500) { // Increased timeout
                console.log('Skipping observer update due to recent direct navigation');
                return; // Skip observer updates for 1.5 seconds after direct navigation
            }
            
            // Find the most visible page
            let maxVisibility = 0;
            let mostVisiblePage = null;
            
            entries.forEach(entry => {
                if (entry.isIntersecting) {
                    const pageElement = entry.target;
                    const pageNum = parseInt(pageElement.dataset.pageNumber);
                    const visibilityRatio = entry.intersectionRatio;
                    
                    // Only log if significantly visible (reduces console spam)
                    if (visibilityRatio > 0.3) {
                        console.log(`Page ${pageNum} visibility: ${(visibilityRatio * 100).toFixed(2)}%`);
                    }
                    
                    if (visibilityRatio > maxVisibility) {
                        maxVisibility = visibilityRatio;
                        mostVisiblePage = pageNum;
                    }
                }
            });
            
            // Only update if we have a significantly visible page (>40% visible)
            // This prevents bouncing between pages when scrolling
            if (mostVisiblePage !== null && mostVisiblePage !== this.currentPdfPage && maxVisibility > 0.4) {
                console.log(`Changing current page from ${this.currentPdfPage} to ${mostVisiblePage} (visibility: ${(maxVisibility * 100).toFixed(2)}%)`);
                this.currentPdfPage = mostVisiblePage;
                this.updatePdfProgress();
                this.updateTOCHighlight();
            }
        }, {
            root: null,
            rootMargin: '0px',
            threshold: [0.1, 0.2, 0.3, 0.4, 0.5, 0.6, 0.7, 0.8, 0.9] // More thresholds for better accuracy
        });
        
        // Observe all existing page containers
        const pageContainers = document.querySelectorAll('.pdf-page-container');
        pageContainers.forEach(container => {
            this.pageObserver.observe(container);
            container.dataset.observed = 'true';
        });
    }
    
    setupPdfLazyLoading() {
        // Create intersection observer for lazy loading pages
        const lazyLoadObserver = new IntersectionObserver((entries) => {
            entries.forEach(entry => {
                if (entry.isIntersecting) {
                    const container = entry.target;
                    const pageNum = parseInt(container.dataset.pageNumber);
                    
                    // Load pages before and after
                    const pagesToLoad = [];
                    for (let i = Math.max(1, pageNum - 2); i <= Math.min(this.totalPdfPages, pageNum + 2); i++) {
                        pagesToLoad.push(i);
                    }
                    
                    // Render all needed pages
                    pagesToLoad.forEach(num => {
                        if (!document.getElementById(`pdf-page-container-${num}`)) {
                            this.renderPdfPage(num);
                        }
                    });
                    
                    // Stop observing once loaded
                    lazyLoadObserver.unobserve(container);
                }
            });
        }, {
            root: null,
            rootMargin: '500px', // Start loading when page is within 500px
            threshold: 0.1
        });
        
        // Create placeholder containers for all pages
        const pagesContainer = document.getElementById('pdf-pages-container');
        for (let i = 1; i <= this.totalPdfPages; i++) {
            // Skip pages that are already rendered
            if (document.getElementById(`pdf-page-container-${i}`)) {
                continue;
            }
            
            // Create placeholder for lazy loading
            const placeholder = document.createElement('div');
            placeholder.id = `pdf-page-container-${i}`;
            placeholder.className = 'pdf-page-container placeholder';
            placeholder.dataset.pageNumber = i;
            placeholder.style.minHeight = '500px';
            placeholder.innerHTML = `<div class="pdf-page-label">Page ${i} of ${this.totalPdfPages}</div><div class="pdf-placeholder">Loading page ${i}...</div>`;
            
            pagesContainer.appendChild(placeholder);
            
            // Observe for lazy loading
            lazyLoadObserver.observe(placeholder);
        }
    }
    
    setupPdfKeyboardNavigation() {
        // Add keyboard navigation for PDF
        document.addEventListener('keydown', (event) => {
            if (this.isReaderOpen && this.currentFormat === 'pdf') {
                if (event.key === 'ArrowLeft' || event.key === 'ArrowUp') {
                    this.prevPdfPage();
                } else if (event.key === 'ArrowRight' || event.key === 'ArrowDown') {
                    this.nextPdfPage();
                } else if (event.key === 'Home') {
                    this.goToPdfPage(1);
                } else if (event.key === 'End') {
                    this.goToPdfPage(this.totalPdfPages);
                }
            }
        });
    }

    // Navigation methods for PDF
    nextPdfPage() {
        if (this.currentPdfPage < this.totalPdfPages) {
            this.goToPdfPage(this.currentPdfPage + 1);
        }
    }
    
    prevPdfPage() {
        if (this.currentPdfPage > 1) {
            this.goToPdfPage(this.currentPdfPage - 1);
        }
    }
    
    goToPdfPage(pageNum) {
        if (!this.pdfDoc || pageNum < 1 || pageNum > this.totalPdfPages) {
            console.error(`Invalid page number: ${pageNum}. Total pages: ${this.totalPdfPages}`);
            return;
        }
        
        console.log(`Navigating to PDF page ${pageNum}`);
        
        // Mark this as a direct navigation and update current page
        this.lastDirectPageChange = Date.now();
        this.currentPdfPage = pageNum;
        
        // First, check if the target page container exists
        let pageContainer = document.getElementById(`pdf-page-container-${pageNum}`);
        
        if (!pageContainer) {
            // If page container doesn't exist, we need to create it and render the page
            console.log(`Page container for page ${pageNum} doesn't exist, creating new one`);
            
            const pdfPagesContainer = document.getElementById('pdf-pages-container');
            if (!pdfPagesContainer) {
                console.error('PDF pages container not found');
                return;
            }
            
            // Create placeholder for the page
            pageContainer = document.createElement('div');
            pageContainer.id = `pdf-page-container-${pageNum}`;
            pageContainer.className = 'pdf-page-container placeholder';
            pageContainer.dataset.pageNumber = pageNum;
            
            // Add placeholder content
            const pageLabel = document.createElement('div');
            pageLabel.className = 'pdf-page-label';
            pageLabel.textContent = `Page ${pageNum} of ${this.totalPdfPages}`;
            
            const placeholder = document.createElement('div');
            placeholder.className = 'pdf-placeholder';
            placeholder.textContent = `Loading page ${pageNum}...`;
            
            pageContainer.appendChild(pageLabel);
            pageContainer.appendChild(placeholder);
            
            // Find the correct position to insert the new page container
            let inserted = false;
            const existingPages = pdfPagesContainer.querySelectorAll('.pdf-page-container');
            
            for (let i = 0; i < existingPages.length; i++) {
                const existingPage = existingPages[i];
                const existingPageNum = parseInt(existingPage.dataset.pageNumber);
                if (existingPageNum > pageNum) {
                    pdfPagesContainer.insertBefore(pageContainer, existingPage);
                    inserted = true;
                    break;
                }
            }
            
            if (!inserted) {
                pdfPagesContainer.appendChild(pageContainer);
            }
        }
        
        // Next, start rendering if needed
        if (pageContainer.classList.contains('placeholder')) {
            // Render this page
            this.renderPdfPage(pageNum).then(() => {
                // After rendering, scroll to the page
                const updatedContainer = document.getElementById(`pdf-page-container-${pageNum}`);
                if (updatedContainer) {
                    updatedContainer.scrollIntoView({ behavior: 'smooth', block: 'start' });
                    // Force update progress and TOC highlight
                    this.updatePdfProgress();
                    this.updateTOCHighlight();
                    
                    // Also render pages before and after for better experience
                    const adjacentPages = [];
                    for (let i = Math.max(1, pageNum - 1); i <= Math.min(this.totalPdfPages, pageNum + 1); i++) {
                        if (i !== pageNum) {
                            adjacentPages.push(i);
                        }
                    }
                    
                    // Render adjacent pages in the background
                    adjacentPages.forEach(p => {
                        const adjacentContainer = document.getElementById(`pdf-page-container-${p}`);
                        if (adjacentContainer && adjacentContainer.classList.contains('placeholder')) {
                            this.renderPdfPage(p);
                        }
                    });
                }
            });
        } else {
            // Page is already rendered, just scroll to it
            pageContainer.scrollIntoView({ behavior: 'smooth', block: 'start' });
            
            // Force update progress and TOC highlight
            this.updatePdfProgress();
            this.updateTOCHighlight();
            
            // Render adjacent pages if needed
            const adjacentPages = [];
            for (let i = Math.max(1, pageNum - 1); i <= Math.min(this.totalPdfPages, pageNum + 1); i++) {
                if (i !== pageNum) {
                    adjacentPages.push(i);
                }
            }
            
            // Render adjacent pages in the background
            adjacentPages.forEach(p => {
                const adjacentContainer = document.getElementById(`pdf-page-container-${p}`);
                if (adjacentContainer && adjacentContainer.classList.contains('placeholder')) {
                    this.renderPdfPage(p);
                }
            });
        }
    }

    // Add new function to mark book as completed
    async markBookAsCompleted() {
        if (!this.currentBookId) {
            console.error('No book is currently open');
            return;
        }

        try {
            // Set progress to 100%
            await this.storage.updateProgress(
                this.currentBookId,
                100,
                this.currentFormat === 'pdf' ? this.currentPdfPage : this.rendition.location.start.cfi
            );

            // Update UI
            this.progressText.textContent = this.currentFormat === 'pdf' 
                ? `${this.currentPdfPage} / ${this.totalPdfPages}` 
                : '100%';
            this.progressFill.style.width = '100%';

            // Show confirmation message
            const message = document.createElement('div');
            message.className = 'completion-message';
            message.textContent = 'Book marked as completed!';
            document.body.appendChild(message);

            setTimeout(() => {
                message.classList.add('show');
                setTimeout(() => {
                    message.classList.remove('show');
                    setTimeout(() => {
                        message.remove();
                    }, 300);
                }, 2000);
            }, 10);

        } catch (error) {
            console.error('Error marking book as completed:', error);
        }
    }
}

// Initialize reader when DOM is loaded
document.addEventListener('DOMContentLoaded', () => {
    const reader = new EpubReader();
    reader.init();
});<|MERGE_RESOLUTION|>--- conflicted
+++ resolved
@@ -272,21 +272,15 @@
             this.rendition.on('relocated', (location) => {
                 // Calculate progress
                 let progress = Math.floor((location.start.percentage || 0) * 100);
-                // Consider book completed at 98% or higher
-                if (location.start.percentage > 0.98) progress = 100;
-                
-                // Store whether this is a user-initiated navigation (like clicking a TOC item)
-                const isDirectNavigation = this.isDirectNavigation || false;
-                // Reset the flag
-                this.isDirectNavigation = false;
+                if (location.start.percentage > 0.995) progress = 100;
                 
                 // Get current progress value
                 const currentProgress = parseInt(this.progressText.textContent) || 0;
                 
-<<<<<<< HEAD
-                // Always update progress for direct navigation or when progress increases
-                if (isDirectNavigation || progress >= currentProgress) {
-                    console.log(`Updating progress from ${currentProgress}% to ${progress}%${isDirectNavigation ? ' (direct navigation)' : ''}`);
+                // Only update progress if it's higher than the current value
+                // This prevents the progress from being reset to a lower value when opening a book
+                if (progress >= currentProgress) {
+                    console.log(`Updating progress from ${currentProgress}% to ${progress}%`);
                     this.progressText.textContent = `${progress}%`;
                     this.progressFill.style.width = `${progress}%`;
                     
@@ -299,39 +293,9 @@
                         progress,
                         location.start.cfi
                     ).catch(console.error);
-=======
-                // Prevent progress from dropping to 0% during navigation
-                // This could happen due to EPUB.js temporarily reporting 0% during transitions
-                if (progress === 0 && currentProgress > 0 && !isFirstLocationChange) {
-                    console.log(`Ignoring temporary 0% progress during navigation`);
-                    return; // Skip this update entirely
-                }
-                
-                // During initial load, don't reset to a lower value than stored progress
-                if (isFirstLocationChange && storedProgress > 0 && progress < storedProgress) {
-                    console.log(`Not updating progress on initial load: stored=${storedProgress}%, calculated=${progress}%`);
-                    progress = storedProgress;
->>>>>>> 8bb81498
                 } else {
-                    console.log(`Updating progress from ${currentProgress}% to ${progress}%`);
-                }
-                
-                // Clear first location change flag after first update
-                isFirstLocationChange = false;
-                
-                // Update display
-                this.progressText.textContent = `${progress}%`;
-                this.progressFill.style.width = `${progress}%`;
-                
-                // Update current chapter
-                this.updateCurrentChapter(location);
-                
-                // Save progress
-                this.storage.updateProgress(
-                    bookData.id,
-                    progress,
-                    location.start.cfi
-                ).catch(console.error);
+                    console.log(`Not updating progress: current=${currentProgress}%, new=${progress}%`);
+                }
             });
 
         } catch (error) {
